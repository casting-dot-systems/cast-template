--- conflicted
+++ resolved
@@ -1,11 +1,7 @@
 ---
-last-updated: 2025-09-08 19:01
+last-updated: 2025-09-08 19:10
 ---
-<<<<<<< HEAD
 Hello! Welcome to Cast. asdfasdfhasdkjfhalsdkjfh
-=======
-Hello! Welcome to Cast. aksdfjhalksdhflakdsjhflaksjdfhasdfasdf
->>>>>>> b085e53b
 
 This is a data layer as well as the interface, in this case, it is obsidian. 
 
